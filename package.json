{
<<<<<<< HEAD
  "name": "@opentelly/web-streams-polyfill",
  "version": "0.1.0-opentelly.1",
=======
  "name": "@mattiasbuelens/web-streams-polyfill",
  "version": "0.2.0",
>>>>>>> 75f4bf08
  "description": "Web Streams, based on the WHATWG spec reference implementation",
  "main": "dist/polyfill",
  "browser": "dist/polyfill.min.js",
  "module": "dist/polyfill.mjs",
  "types": "types/polyfill.d.ts",
  "scripts": {
    "pretest": "cd spec/reference-implementation && npm install && cpx ../../run-web-platform-tests-on-bundle.js ./",
    "test": "cd spec/reference-implementation && node --expose_gc run-web-platform-tests-on-bundle.js",
    "posttest": "rimraf spec/reference-implementation/run-web-platform-tests-on-bundle.js",
    "lint": "eslint \"src/**/*.js\"",
    "build": "rollup -c",
    "prebuild": "git submodule update --init --recursive",
    "prepare": "npm run build"
  },
  "files": [
    "dist",
    "types",
    "ponyfill"
  ],
  "engines": {
    "node": ">= 4"
  },
  "repository": {
    "type": "git",
    "url": "git+https://github.com/MattiasBuelens/web-streams-polyfill.git"
  },
  "keywords": [
    "streams",
    "whatwg",
    "polyfill"
  ],
  "author": "Diwank Singh <diwank.singh@gmail.com>",
  "contributors": [
    "Mattias Buelens <mattias@buelens.com>"
  ],
  "license": "MIT",
  "bugs": {
    "url": "https://github.com/MattiasBuelens/web-streams-polyfill/issues"
  },
  "homepage": "https://github.com/MattiasBuelens/web-streams-polyfill#readme",
  "dependencies": {
    "@types/whatwg-streams": "^0.0.7"
  },
  "devDependencies": {
    "@babel/core": "^7.1.0",
    "@babel/plugin-transform-object-assign": "^7.0.0",
    "@babel/plugin-transform-runtime": "^7.1.0",
    "@babel/preset-env": "^7.1.0",
    "cpx": "^1.5.0",
    "eslint": "^5.9.0",
    "rimraf": "^2.6.2",
    "rollup": "^0.67.1",
    "rollup-plugin-alias": "^1.4.0",
    "rollup-plugin-babel": "^4.0.0",
    "rollup-plugin-commonjs": "^9.2.0",
    "rollup-plugin-inject": "^2.2.0",
    "rollup-plugin-strip": "^1.2.0",
    "rollup-plugin-terser": "^3.0.0",
    "typescript": "^3.1.6"
  }
}<|MERGE_RESOLUTION|>--- conflicted
+++ resolved
@@ -1,11 +1,6 @@
 {
-<<<<<<< HEAD
   "name": "@opentelly/web-streams-polyfill",
-  "version": "0.1.0-opentelly.1",
-=======
-  "name": "@mattiasbuelens/web-streams-polyfill",
   "version": "0.2.0",
->>>>>>> 75f4bf08
   "description": "Web Streams, based on the WHATWG spec reference implementation",
   "main": "dist/polyfill",
   "browser": "dist/polyfill.min.js",
